import fitz  # PyMuPDF
import re
import json

<<<<<<< HEAD
FLIGHT_CODES_PRIMARY = './ACI/Database/flightCode1.json'
FLIGHT_CODES_SECONDARY = './ACI/Database/flightCode2.json'
DELAY_REASON_CODES = './ACI/Database/DelayReason.json'
PDF_PATH = './ACI/Database/To_Be_Processed/9H-SLD/9H-SLD004311.pdf'

with open(FLIGHT_CODES_PRIMARY) as f:
    code_map_1 = json.load(f)
with open(FLIGHT_CODES_SECONDARY) as f:
    code_map_2 = json.load(f)
with open(DELAY_REASON_CODES) as f:
    delay_codes = json.load(f)

=======
# FLIGHT_CODES = '/home/ubuntu/proj/legittagents/ACI/Database/flightCode.json'

FLIGHT_CODES_PRIMARY = '/home/ubuntu/proj/legittagents/ACI/Database/flightCode1.json'
FLIGHT_CODES_SECONDARY = '/home/ubuntu/proj/legittagents/ACI/Database/flightCode2.json'
DELAY_REASON_CODES = '/home/ubuntu/proj/legittagents/ACI/Database/DelayReason.json'
PDF_PATH = '/home/ubuntu/proj/legittagents/ACI/Database/To_Be_Processed/9H-SLD/9H-SLD004311.pdf'

with open(FLIGHT_CODES_PRIMARY) as f:
    code_map_1 = json.load(f)
with open(FLIGHT_CODES_SECONDARY) as f:
    code_map_2 = json.load(f)
with open(DELAY_REASON_CODES) as f:
    delay_codes = json.load(f)

>>>>>>> 88b9fe4e

sorted_keys = sorted(code_map_2.keys(), key=len, reverse=True)

def replace_prefix(flight_code: str) -> str:
    """First check for exact match in code_map_1, then check for prefix match in code_map_2."""
    if not flight_code:
        return flight_code
    
    # First, check for exact match in code_map_1
    if flight_code.upper() in code_map_1:
        return code_map_1[flight_code.upper()]
    
    # If no exact match, check for prefix match in code_map_2
    for key in sorted_keys:
        if flight_code.upper().startswith(key):
            # found a match—build new string:
            #   replacement + the rest of the original code
            return code_map_2[key] + flight_code[len(key):]
    
    # no match → just return original
    return flight_code

def extract_text(pdf_path):
    """Extract all text from the PDF (no OCR)."""
    text = ""
    with fitz.open(pdf_path) as doc:
        for page in doc:
            text += page.get_text()
    return text

def parse_fields(text, pdf_path=None):
    """
    Parse required fields from the extracted text.
    Adjust regex patterns as needed for your PDF format.
    """
    patterns = {
        'EnquiryNo':  r'$^',# not to be in pushed version
        'Date': r'Departure\s*([^\s]+)',
        'FlightNumber': r'Flight Date\s*([A-Z0-9]{3,10})',
        'Registration': r'(?m)^([A-Z0-9-]+)\s*\r?\nReg$',
        'Dep': r'Departure\s*(?:[0-9]{2}-[A-Za-z]{3}-[0-9]{2})\s*([A-Z]{3})\s*/',
        'Arr': r'Arrival\s*\r?\n[0-9]{2}-[A-Za-z]{3}-[0-9]{2}\s*\r?\n(?:.*\r?\n)?([A-Z]{3})\s*/',
        'STD': r'$^',  # leave empty
        'STA': r'$^',  # leave empty
        'ETA': r'$^',  # leave empty
        'ETD': r'$^',  # leave empty
        'ATD': r'OFF BLOCKS\s*([0-9]{2}:[0-9]{2})',
        'ATA': r'ON BLOCKS\s*([0-9]{2}:[0-9]{2})',
        'TO': r'AIRBORNE\s*([0-9]{2}:[0-9]{2})',        
        'LDG': r'LANDED\s*([0-9]{2}:[0-9]{2})',
        'FuelBurn': r'$^',
        'DelayCode':     r'Delays:\s*[0-9]{2}:[0-9]{2},\s*([0-9/A-Z]+)',
        'DelayDuration': r'Delays:\s*([0-9]{2}:[0-9]{2})',
        'DelayReason': r'$^',
        'Pax': r'$^',
        'Payload': r'$^',
        'ReasonOfCancellation': r'$^',
<<<<<<< HEAD
        'Status': r'$^',
=======
        'OtherReasonOfCancellation': r'$^',
        'Status': r'$^',
        'Comments': r'$^',
>>>>>>> 88b9fe4e
        'Rotation': r'$^'
    }

    data = {}
    for field, pattern in patterns.items():
        match = re.search(pattern, text)
        if match:
            # Some patterns have two groups; pick the one that matched
            val = next((g for g in match.groups() if g), "").strip()
        else:
            val = None
        data[field] = val
    
    # Extract enquiry number from parent folder name
    if pdf_path:
        import os
        parent_folder = os.path.basename(os.path.dirname(pdf_path))
        data['EnquiryNo'] = parent_folder
    
    m = re.search(r'Total\s+[0-9]+\s+([0-9]+)\s+([0-9]+)', text)
    if m:
        second = int(m.group(1))   # 11220
        third  = int(m.group(2))   # 5710
        fuel_burned = second - third
        data['FuelBurn'] = fuel_burned

    data['FlightNumber'] = replace_prefix(data['FlightNumber'])
    
    # Populate DelayReason based on DelayCode
    if data['DelayCode']:
        data['DelayReason'] = get_delay_reason(data['DelayCode'])
    


    return data

def data_retriever(pdf_path):
    raw_text = extract_text(pdf_path)
    # print(raw_text[:900])
    result = parse_fields(raw_text, pdf_path)
    return result
    

def main(pdf_path):
    raw_text = extract_text(pdf_path)
    print(raw_text[:1200])
    result = parse_fields(raw_text, pdf_path)
    print("Extracted Fields Dictionary:")
    for key, val in result.items():
        print(f"{key}: {val}")

def get_delay_reason(delay_code: str) -> str:
    """
    Maps a delay code to its corresponding delay reason description.
    Returns the delay reason if found, otherwise returns the original delay code.
    """
    if not delay_code:
        return delay_code
    
    # Clean the delay code - extract only the numeric part before any slash
    clean_code = delay_code.strip()
    if '/' in clean_code:
        clean_code = clean_code.split('/')[0]
    
    # Check if the delay code exists in our mapping
    if clean_code in delay_codes:
        return delay_codes[clean_code]
    else: 
        return delay_codes['99']
    


if __name__ == "__main__":
    main(PDF_PATH)<|MERGE_RESOLUTION|>--- conflicted
+++ resolved
@@ -2,20 +2,6 @@
 import re
 import json
 
-<<<<<<< HEAD
-FLIGHT_CODES_PRIMARY = './ACI/Database/flightCode1.json'
-FLIGHT_CODES_SECONDARY = './ACI/Database/flightCode2.json'
-DELAY_REASON_CODES = './ACI/Database/DelayReason.json'
-PDF_PATH = './ACI/Database/To_Be_Processed/9H-SLD/9H-SLD004311.pdf'
-
-with open(FLIGHT_CODES_PRIMARY) as f:
-    code_map_1 = json.load(f)
-with open(FLIGHT_CODES_SECONDARY) as f:
-    code_map_2 = json.load(f)
-with open(DELAY_REASON_CODES) as f:
-    delay_codes = json.load(f)
-
-=======
 # FLIGHT_CODES = '/home/ubuntu/proj/legittagents/ACI/Database/flightCode.json'
 
 FLIGHT_CODES_PRIMARY = '/home/ubuntu/proj/legittagents/ACI/Database/flightCode1.json'
@@ -30,7 +16,6 @@
 with open(DELAY_REASON_CODES) as f:
     delay_codes = json.load(f)
 
->>>>>>> 88b9fe4e
 
 sorted_keys = sorted(code_map_2.keys(), key=len, reverse=True)
 
@@ -88,13 +73,9 @@
         'Pax': r'$^',
         'Payload': r'$^',
         'ReasonOfCancellation': r'$^',
-<<<<<<< HEAD
-        'Status': r'$^',
-=======
         'OtherReasonOfCancellation': r'$^',
         'Status': r'$^',
         'Comments': r'$^',
->>>>>>> 88b9fe4e
         'Rotation': r'$^'
     }
 

import shutil
from pathlib import Path
from datetime import datetime
import shutil
from pathlib import Path
from datetime import datetime
import pandas as pd
import sys
<<<<<<< HEAD
from pathlib import Path
=======
>>>>>>> 9e5b7d1a
sys.path.append(str(Path(__file__).resolve().parent.parent))
from Helpers.extract_text_from_pdf import data_retriever as extract_data_from_pdf

# Constants for base directories
<<<<<<< HEAD
DATABASE_PATH = Path("/home/ubuntu/proj/legittagents/ACI/Database")
TO_BE_PROCESSED = DATABASE_PATH / "To_Be_Processed"
PROCESSING = DATABASE_PATH / "Processing"
PROCESSED = DATABASE_PATH / "Processed"
=======
DATABASE_DIR = Path("./ACI/Database")
TO_BE_PROCESSED = DATABASE_DIR / "To_Be_Processed"
PROCESSING = DATABASE_DIR / "Processing"
PROCESSED = DATABASE_DIR / "Processed"
>>>>>>> 9e5b7d1a
LOG_FOLDER = TO_BE_PROCESSED / "move_logs" 
TODAY_STR = datetime.today().strftime("%Y-%m-%d_%H-%M")
DATE_STR = datetime.today().strftime("%d/%m/%y %H:%M:%S")


def init_directories():
    PROCESSING.mkdir(parents=True, exist_ok=True)
    PROCESSED.mkdir(parents=True, exist_ok=True)
    LOG_FOLDER.mkdir(parents=True, exist_ok=True)

init_directories()

def get_today_folder(today_str: str) -> Path:
    """Returns the processing folder path for the given date string, creating it if necessary."""
    today_folder = PROCESSING / today_str
    today_folder.mkdir(parents=True, exist_ok=True)
    return today_folder

def log_move(filename: str, reg_no: str, log_callback=None):
    """Appends a log entry about a moved file and optionally streams it."""
    log_dir = LOG_FOLDER
    log_dir.mkdir(parents=True, exist_ok=True)
    now = datetime.now()
    today_str = now.strftime("%Y-%m-%d_%H-%M")  # Use consistent format
    date_str = now.strftime("%d/%m/%y %H:%M:%S")
    log_file = LOG_FOLDER / f"{TODAY_STR}.log"  # Log file named with consistent format
    log_message = f"{filename} from folder {reg_no} moved to processing folder {TODAY_STR} on date {date_str}\n"
    with log_file.open("a") as log:
        log.write(log_message)
    if log_callback:
        log_callback(log_message)

def move_file(reg_no: str, today_str: str, log_callback=None):
    """
    Moves all files from to_be_processed/[REG_NO]/ to processing/[TODAY'S_DATE]/
    and logs the move. Deletes the source folder after moving.
    Creates a mapping file to remember original reg_no for each file.
    """
    src_folder = TO_BE_PROCESSED / reg_no
    if not src_folder.exists():
        raise FileNotFoundError(f"{src_folder} does not exist.")

    dest_folder = get_today_folder(today_str)
    files_moved = []
    
    # Create/update mapping file to store original reg_no for each file
    mapping_file = dest_folder / "file_reg_mapping.txt"
    
    for src_file in src_folder.iterdir():
        if src_file.is_file():
            shutil.copy2(str(src_file), str(dest_folder / src_file.name))
            log_move(src_file.name, reg_no, log_callback=log_callback)
            files_moved.append(src_file.name)
            
            # Store mapping of filename to original reg_no
            with mapping_file.open("a") as mapping:
                mapping.write(f"{src_file.name}:{reg_no}\n")
    
    # Delete the source folder after moving all files
    try:
        shutil.rmtree(src_folder)
        msg = f"Moved files {files_moved} from {reg_no} to {dest_folder} and deleted source folder."
    except Exception as e:
        msg = f"Moved files {files_moved} from {reg_no} to {dest_folder}. Warning: Could not delete source folder - {e}"
    
    print(msg)
    if log_callback:
        log_callback(msg + "\n")

def move_multiple_files(reg_no_list, today_str: str, log_callback=None):
    """
    Moves all files from each reg_no folder in the list.
    reg_no_list: List of registration numbers (folder names)
    """
    for reg_no in reg_no_list:
        try:
            move_file(reg_no, today_str, log_callback=log_callback)
        except Exception as e:
            err_msg = f"Error moving files from {reg_no}: {e}"
            print(err_msg)
            if log_callback:
                log_callback(err_msg + "\n")

def assign_rotations(df, date_col='Date', dep_col='Dep', arr_col='Arr'):
    # 1) Copy, parse & sort by date
    df = df.copy()
    df[date_col] = pd.to_datetime(df[date_col], format='%d-%b-%y')
    df = df.sort_values(date_col).reset_index(drop=True)
<<<<<<< HEAD

    # 2) Filter out no‐takeoff flights
=======
    
    # 2) Add Status column based on takeoff status
    df['Status'] = df.apply(lambda row: 'Cancelled' if row[dep_col] == row[arr_col] else 'Completed', axis=1)
    
    # 3) Filter out no‐takeoff flights
>>>>>>> 9e5b7d1a
    valid = df[df[dep_col] != df[arr_col]].copy()
    valid_indices = valid.index.tolist()
    n = len(valid_indices)

<<<<<<< HEAD
    # 3) Prepare positional rotation series and a single global counter
=======
    # 4) Prepare positional rotation series and a single global counter
>>>>>>> 9e5b7d1a
    rotations = pd.Series(0, index=range(n), dtype=int)
    global_rotation = 0
    i = 0

<<<<<<< HEAD
    # 4) Walk through valid flights, closing or abandoning loops immediately
=======
    # 5) Walk through valid flights, closing or abandoning loops immediately
>>>>>>> 9e5b7d1a
    while i < n:
        start_dep = valid.iloc[i][dep_col]
        current_rot = global_rotation + 1

        loop_positions = [i]
        last_arr = valid.iloc[i][arr_col]
        j = i + 1

        # Continue as long as next departure matches the last arrival
        while j < n and valid.iloc[j][dep_col] == last_arr:
            loop_positions.append(j)
            last_arr = valid.iloc[j][arr_col]
            if last_arr == start_dep:
                # closed this loop
                break
            j += 1

        # Assign the same rotation number to all collected legs
        for pos in loop_positions:
            rotations.at[pos] = current_rot

        # Bump the global counter
        global_rotation = current_rot

        # Advance i:
        # – If we closed the loop (last_arr == start_dep), skip past the closer
        # – Otherwise (chain‐break), abandon immediately and start at j
        if j < n and last_arr == start_dep:
            i = j + 1
        else:
            i = j

<<<<<<< HEAD
    # 5) Map back into the original DataFrame
=======
    # 6) Map back into the original DataFrame
>>>>>>> 9e5b7d1a
    df['Rotation'] = 0
    for pos, orig_idx in enumerate(valid_indices):
        df.loc[orig_idx, 'Rotation'] = rotations.at[pos]

    return df



def process_pdf_folder(date_folder: str, log_callback=None):
    """
    Processes all PDFs in the specified date folder (format: DD-MM-YY),
    saves a single Excel file, appends to local log, and moves the folder.
    """
    folder_path = PROCESSING / date_folder
    if not folder_path.exists():
        raise FileNotFoundError(f"No such processing folder: {folder_path}")

    pdf_files = list(folder_path.glob("*.pdf"))
    if not pdf_files:
        raise ValueError("No PDF files found in folder")

    # Extract data
    extracted_data = []
    success_files = []
    failed_files = []
    now = datetime.now()
    date_str = now.strftime("%d/%m/%y %H:%M:%S")
    local_log = folder_path / "processing_log.log"
    with local_log.open("a") as log:
        log.write(f"Started processing at {date_str}\n")
        for pdf_file in pdf_files:
            try:
                # Get original reg_no for this file
                original_reg_no = get_original_reg_no(folder_path, pdf_file.name)
                
                data = extract_data_from_pdf(pdf_file)
                
                # Override EnquiryNo with original reg_no if available
                if original_reg_no:
                    data['EnquiryNo'] = original_reg_no
                
                extracted_data.append(data)
                success_files.append(pdf_file.name)
                log.write(f"Processed: {pdf_file.name} (EnquiryNo: {original_reg_no})\n")
                if log_callback:
                    log_callback(f"Processed: {pdf_file.name} (EnquiryNo: {original_reg_no})\n")
            except Exception as e:
                err_msg = f"Error reading {pdf_file.name}: {e}\n"
                failed_files.append(pdf_file.name)
                print(err_msg)
                log.write(err_msg)
                if log_callback:
                    log_callback(err_msg)

    # Write to Excel
    df = pd.DataFrame(extracted_data)
    df = assign_rotations(df)
    excel_path = folder_path / "combined_data.xlsx"
    df['Date'] = df['Date'].dt.strftime('%d-%b-%y')
    df.to_excel(excel_path, index=False)

   # Append summary to local log file
    now = datetime.now()
    date_str = now.strftime("%d/%m/%y %H:%M:%S")
    summary_message = (
        f"Successfully processed files: {', '.join(success_files) if success_files else 'None'}\n"
        f"Failed files: {', '.join(failed_files) if failed_files else 'None'}\n"
        f"{len(success_files)} files processed and appended to combined_data.xlsx on {date_str}\n"
    )
    with local_log.open("a") as log:
        log.write(summary_message)
    if log_callback:
        log_callback(summary_message)

    # Move folder to 'processed'
    dest_path = PROCESSED / date_folder
    shutil.move(str(folder_path), str(dest_path))
    msg = f"Folder {folder_path.name} moved to {dest_path}"
    print(msg)
    if log_callback:
        log_callback(msg + "\n")

    excel_dest_path = dest_path / "combined_data.xlsx"
    return dest_path, excel_dest_path

def get_original_reg_no(folder_path: Path, filename: str) -> str:
    """
    Reads the file_reg_mapping.txt to get the original registration number
    for a given filename.
    """
    mapping_file = folder_path / "file_reg_mapping.txt"
    if not mapping_file.exists():
        return None
    
    with mapping_file.open("r") as mapping:
        for line in mapping:
            line = line.strip()
            if ":" in line:
                file_name, reg_no = line.split(":", 1)
                if file_name == filename:
                    return reg_no
    return None


if __name__ == "__main__":
    reg_nos_to_move = [
        "9H-SLD",
        # Add more reg_nos as needed
    ]
    move_multiple_files(reg_nos_to_move, TODAY_STR)
    # Use the current timestamp for today's folder
    process_pdf_folder(TODAY_STR)<|MERGE_RESOLUTION|>--- conflicted
+++ resolved
@@ -1,30 +1,17 @@
-import shutil
-from pathlib import Path
-from datetime import datetime
 import shutil
 from pathlib import Path
 from datetime import datetime
 import pandas as pd
 import sys
-<<<<<<< HEAD
-from pathlib import Path
-=======
->>>>>>> 9e5b7d1a
+
 sys.path.append(str(Path(__file__).resolve().parent.parent))
 from Helpers.extract_text_from_pdf import data_retriever as extract_data_from_pdf
 
 # Constants for base directories
-<<<<<<< HEAD
 DATABASE_PATH = Path("/home/ubuntu/proj/legittagents/ACI/Database")
 TO_BE_PROCESSED = DATABASE_PATH / "To_Be_Processed"
 PROCESSING = DATABASE_PATH / "Processing"
 PROCESSED = DATABASE_PATH / "Processed"
-=======
-DATABASE_DIR = Path("./ACI/Database")
-TO_BE_PROCESSED = DATABASE_DIR / "To_Be_Processed"
-PROCESSING = DATABASE_DIR / "Processing"
-PROCESSED = DATABASE_DIR / "Processed"
->>>>>>> 9e5b7d1a
 LOG_FOLDER = TO_BE_PROCESSED / "move_logs" 
 TODAY_STR = datetime.today().strftime("%Y-%m-%d_%H-%M")
 DATE_STR = datetime.today().strftime("%d/%m/%y %H:%M:%S")
@@ -113,34 +100,21 @@
     df = df.copy()
     df[date_col] = pd.to_datetime(df[date_col], format='%d-%b-%y')
     df = df.sort_values(date_col).reset_index(drop=True)
-<<<<<<< HEAD
-
-    # 2) Filter out no‐takeoff flights
-=======
     
     # 2) Add Status column based on takeoff status
     df['Status'] = df.apply(lambda row: 'Cancelled' if row[dep_col] == row[arr_col] else 'Completed', axis=1)
     
     # 3) Filter out no‐takeoff flights
->>>>>>> 9e5b7d1a
     valid = df[df[dep_col] != df[arr_col]].copy()
     valid_indices = valid.index.tolist()
     n = len(valid_indices)
 
-<<<<<<< HEAD
-    # 3) Prepare positional rotation series and a single global counter
-=======
     # 4) Prepare positional rotation series and a single global counter
->>>>>>> 9e5b7d1a
     rotations = pd.Series(0, index=range(n), dtype=int)
     global_rotation = 0
     i = 0
 
-<<<<<<< HEAD
-    # 4) Walk through valid flights, closing or abandoning loops immediately
-=======
     # 5) Walk through valid flights, closing or abandoning loops immediately
->>>>>>> 9e5b7d1a
     while i < n:
         start_dep = valid.iloc[i][dep_col]
         current_rot = global_rotation + 1
@@ -173,11 +147,7 @@
         else:
             i = j
 
-<<<<<<< HEAD
-    # 5) Map back into the original DataFrame
-=======
     # 6) Map back into the original DataFrame
->>>>>>> 9e5b7d1a
     df['Rotation'] = 0
     for pos, orig_idx in enumerate(valid_indices):
         df.loc[orig_idx, 'Rotation'] = rotations.at[pos]
